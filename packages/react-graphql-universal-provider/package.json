{
  "name": "@shopify/react-graphql-universal-provider",
  "version": "4.4.11",
  "license": "MIT",
  "description": "A self-serializing/deserializing GraphQL provider that works for isomorphic applications",
  "main": "index.js",
  "types": "./build/ts/index.d.ts",
  "sideEffects": false,
  "publishConfig": {
    "access": "public",
    "@shopify:registry": "https://registry.npmjs.org"
  },
  "author": "Shopify Inc.",
  "repository": {
    "type": "git",
    "url": "git+https://github.com/Shopify/quilt.git",
    "directory": "packages/react-graphql-universal-provider"
  },
  "bugs": {
    "url": "https://github.com/Shopify/quilt/issues"
  },
  "homepage": "https://github.com/Shopify/quilt/blob/main/packages/react-graphql-universal-provider/README.md",
  "engines": {
    "node": ">=12.14.0"
  },
  "dependencies": {
<<<<<<< HEAD
    "@shopify/react-graphql": "^7.1.22",
    "@shopify/react-hooks": "^2.1.16",
    "@shopify/react-html": "^11.1.18",
    "@shopify/react-network": "^4.2.8",
    "@apollo/client": "^3.5.10"
=======
    "@shopify/react-graphql": "^7.1.25",
    "@shopify/react-hooks": "^2.1.18",
    "@shopify/react-html": "^11.1.21",
    "@shopify/react-network": "^4.2.11",
    "apollo-cache-inmemory": ">=1.0.0 <2.0.0",
    "apollo-client": ">=2.0.0 <3.0.0",
    "apollo-link": ">=1.0.0 <2.0.0",
    "apollo-link-context": ">=1.0.0 <2.0.0"
>>>>>>> 310df2bc
  },
  "peerDependencies": {
    "react": ">=16.8.0 <18.0.0"
  },
  "devDependencies": {
    "@shopify/react-effect": "^4.1.12"
  },
  "files": [
    "build/",
    "!build/*.tsbuildinfo",
    "!build/ts/**/tests/",
    "index.js",
    "index.mjs",
    "index.esnext"
  ],
  "module": "index.mjs",
  "esnext": "index.esnext",
  "exports": {
    ".": {
      "esnext": "./index.esnext",
      "import": "./index.mjs",
      "require": "./index.js"
    },
    "./*": "./*"
  }
}<|MERGE_RESOLUTION|>--- conflicted
+++ resolved
@@ -24,22 +24,11 @@
     "node": ">=12.14.0"
   },
   "dependencies": {
-<<<<<<< HEAD
-    "@shopify/react-graphql": "^7.1.22",
-    "@shopify/react-hooks": "^2.1.16",
-    "@shopify/react-html": "^11.1.18",
-    "@shopify/react-network": "^4.2.8",
-    "@apollo/client": "^3.5.10"
-=======
     "@shopify/react-graphql": "^7.1.25",
     "@shopify/react-hooks": "^2.1.18",
     "@shopify/react-html": "^11.1.21",
     "@shopify/react-network": "^4.2.11",
-    "apollo-cache-inmemory": ">=1.0.0 <2.0.0",
-    "apollo-client": ">=2.0.0 <3.0.0",
-    "apollo-link": ">=1.0.0 <2.0.0",
-    "apollo-link-context": ">=1.0.0 <2.0.0"
->>>>>>> 310df2bc
+    "@apollo/client": "^3.5.10"
   },
   "peerDependencies": {
     "react": ">=16.8.0 <18.0.0"
