# Changelog

All notable changes to this project will be documented in this file.

The format is based on [Keep a Changelog](http://keepachangelog.com/en/1.0.0/)
and adheres to [Semantic Versioning](http://semver.org/spec/v2.0.0.html).

<!-- ## Unreleased -->

<<<<<<< HEAD
- Added debounce and throttle ([#829](https://github.com/Shopify/quilt/pull/829))

## [1.0.0] - 2019-03-21
=======
## 2.0.4 - 2021-09-24

### Changed

- Migrate from `sewing-kit-next` to `loom` for building - package build output remains identical. [[#2039](https://github.com/Shopify/quilt/pull/2039)]

## 2.0.3 - 2021-08-24

### Changed

- Updated build tooling, types are now compiled with TypeScript 4.3. [[#1997](https://github.com/Shopify/quilt/pull/1997)]
- Added file exclusion for tests to package.json and enable type checking for tests. [[#2005](https://github.com/Shopify/quilt/pull/2005)]
- Rename test/ to tests/ [[#2005](https://github.com/Shopify/quilt/pull/2005)]

## 2.0.2 - 2021-08-04

### Changed

- Ensure `tsconfig.tsbuildinfo` file is not uploaded to the npm registry. [[#1982](https://github.com/Shopify/quilt/pull/1982)]. [[#1982](https://github.com/Shopify/quilt/pull/1982)]

## 2.0.1 - 2021-08-03

### Changed

- Update to latest sewing-kit-next for build. Update `types`/`typesVersions` fields to point directly into the build folder [[#1980](https://github.com/Shopify/quilt/pull/1980)]

## 2.0.0 - 2021-05-21

### Breaking Change

- Update minimum supported node version to 12.14.0. Add engines field to help enforce usage of this version. [#1906](https://github.com/Shopify/quilt/pull/1906)

## 1.1.5 - 2021-04-13

### Changed

- Removed dependency on tslib, as we no-longer compile with `tsc`. [#1829](https://github.com/Shopify/quilt/pull/1829)

## 1.1.4 - 2021-04-07

### Changed

- Updated types within memoize so it passes TypeScript's "noImplicitThis" checks. [#1814](https://github.com/Shopify/quilt/pull/1814)

## 1.1.2 - 2021-03-03

### Fixed

- Updated multi-build outputs to include mandatory extensions to fix "Module not found" issues reported by ESM supported bundlers [#1759](https://github.com/Shopify/quilt/pull/1759)

## 1.1.0 - 2020-12-18

### Added

- Add new build outputs (CommonJS, ESM, esnext, Node) for greater tree-shakability [#1698](https://github.com/Shopify/quilt/pull/1698)

## 1.0.11 - 2020-10-20

- Added `tslib@^1.14.1` in the list of dependencies. [#1657](https://github.com/Shopify/quilt/pull/1657)

## 1.0.0 - 2019-03-21
>>>>>>> 364cf2ca

### Added

- `@shopify/function-enhancers` package with `memoize` enhancer<|MERGE_RESOLUTION|>--- conflicted
+++ resolved
@@ -7,11 +7,10 @@
 
 <!-- ## Unreleased -->
 
-<<<<<<< HEAD
-- Added debounce and throttle ([#829](https://github.com/Shopify/quilt/pull/829))
+### Added
 
-## [1.0.0] - 2019-03-21
-=======
+- Added debounce and throttle [[#829](https://github.com/Shopify/quilt/pull/829)]
+
 ## 2.0.4 - 2021-09-24
 
 ### Changed
@@ -73,7 +72,6 @@
 - Added `tslib@^1.14.1` in the list of dependencies. [#1657](https://github.com/Shopify/quilt/pull/1657)
 
 ## 1.0.0 - 2019-03-21
->>>>>>> 364cf2ca
 
 ### Added
 
