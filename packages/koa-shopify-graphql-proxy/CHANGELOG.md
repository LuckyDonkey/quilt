# Changelog

All notable changes to this project will be documented in this file.

The format is based on [Keep a Changelog](http://keepachangelog.com/en/1.0.0/)
and adheres to [Semantic Versioning](http://semver.org/spec/v2.0.0.html).

<!-- ## [Unreleased] -->

<<<<<<< HEAD

= The `ApiVersion` enum now has an `October20` option
=======
## [4.0.3] - 2020-10-20

- Updated `tslib` dependency to `^1.14.1`. [#1657](https://github.com/Shopify/quilt/pull/1657)
>>>>>>> 40b74381

## [4.0.2] - 2020-09-28

### Fixed

- Delete cookie header before proxying GraphQL request ([#820](https://github.com/Shopify/quilt/pull/820))

## [4.0.0] - 2020-05-01

= The `ApiVersion` enum now has an `April20` and `July20` options

## [3.3.0] - 2020-02-19

= The `ApiVersion` enum now has an `January20` and `April20` options

## [3.2.0] - 2010-10-02

= The `ApiVersion` enum now has an `October19` option

## [3.1.0] - 2019-04-23

### Added

- The `ApiVersion` enum now has an `unversioned` option ([#665](https://github.com/Shopify/quilt/pull/665))

## [3.0.0] - 2019-04-10

### Added

- The factory to create a middleware now accepts a `version` option, which can be any member of the newly-exported `ApiVersion` enum ([#629](https://github.com/Shopify/quilt/pull/629))

## [2.1.5] - 2019-01-09

- Start of Changelog<|MERGE_RESOLUTION|>--- conflicted
+++ resolved
@@ -7,14 +7,11 @@
 
 <!-- ## [Unreleased] -->
 
-<<<<<<< HEAD
+- The `ApiVersion` enum now has an `October20` option
 
-= The `ApiVersion` enum now has an `October20` option
-=======
 ## [4.0.3] - 2020-10-20
 
 - Updated `tslib` dependency to `^1.14.1`. [#1657](https://github.com/Shopify/quilt/pull/1657)
->>>>>>> 40b74381
 
 ## [4.0.2] - 2020-09-28
 
@@ -24,11 +21,11 @@
 
 ## [4.0.0] - 2020-05-01
 
-= The `ApiVersion` enum now has an `April20` and `July20` options
+= The `ApiVersion` enum now has a `April20` and `July20` options
 
 ## [3.3.0] - 2020-02-19
 
-= The `ApiVersion` enum now has an `January20` and `April20` options
+= The `ApiVersion` enum now has a `January20` and `April20` options
 
 ## [3.2.0] - 2010-10-02
 
