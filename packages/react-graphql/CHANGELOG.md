--- conflicted
+++ resolved
@@ -9,11 +9,8 @@
 
 ### Changed
 
-<<<<<<< HEAD
 - Enable type checking in tests and fix type errors. [[#2034](https://github.com/Shopify/quilt/pull/2034)]
-=======
 - Fixed an issue with the SSR link when an error is thrown. [[#2036](https://github.com/Shopify/quilt/pull/2036)]
->>>>>>> 3aed6ecf
 
 ## 7.1.6 - 2021-08-30
 
