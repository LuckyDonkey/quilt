{
  "name": "@shopify/react-shortcuts",
  "version": "1.0.1",
  "license": "MIT",
  "description": "Declaratively and efficiently match shortcut combinations in your react application",
  "main": "dist/index.js",
  "types": "dist/index.d.ts",
  "scripts": {
    "build": "tsc --p tsconfig.build.json",
    "prepublishOnly": "yarn run build"
  },
  "publishConfig": {
    "access": "public",
    "@shopify:registry": "https://registry.npmjs.org"
  },
  "author": "Shopify Inc.",
  "repository": {
    "type": "git",
    "url": "git+https://github.com/Shopify/quilt.git"
  },
  "bugs": {
    "url": "https://github.com/shopify/quilt/issues"
  },
  "homepage": "https://github.com/shopify/quilt/packages/react-shortcuts/README.md",
  "peerDependencies": {
    "react": "^16.3.2"
  },
  "devDependencies": {
    "typescript": "~3.0.1"
  },
<<<<<<< HEAD
  "dependencies": {
    "prop-types": "^15.6.2"
  }
=======
  "sideEffects": false
>>>>>>> 5986b793
}<|MERGE_RESOLUTION|>--- conflicted
+++ resolved
@@ -28,11 +28,8 @@
   "devDependencies": {
     "typescript": "~3.0.1"
   },
-<<<<<<< HEAD
   "dependencies": {
     "prop-types": "^15.6.2"
-  }
-=======
+  },
   "sideEffects": false
->>>>>>> 5986b793
 }