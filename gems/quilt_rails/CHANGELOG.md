# Changelog

All notable changes to this project will be documented in this file.

The format is based on [Keep a Changelog](http://keepachangelog.com/en/1.0.0/)
and this project adheres to [Semantic Versioning](http://semver.org/spec/v2.0.0.html).

## Unreleased

<<<<<<< HEAD
## Added

- The `Quilt::ReactRenderable` method `render_react` now accepts a header argument that gets passed through the reverse proxy
=======
## [1.9.2] - 2019-12-10
>>>>>>> eee721de

## Changed

- Bumped `statsd-instruments` gem to version `2.8` [#1152](https://github.com/Shopify/quilt/pull/1152)

## [1.9.1] - 2019-10-24

## Fixed

- The `Quilt::Performance::Reportable` module no longer breaks when including tags in distributions in production.

## [1.9.0] - 2019-10-23

## Added

- The new `Quilt::Performance` module provides tools for parsing performance reports sent by `@shopify/react-performance` and sending distributions to StatsD servers.

## [1.8.0] - 2019-09-25

### Fixed

- Quilt generator now adds `typescript`, `react`, `react-dom`, and types as project dependencies [#1038](https://github.com/Shopify/quilt/pull/1038)
- Quilt generator now adds a `tsconfig.json` [#1038](https://github.com/Shopify/quilt/pull/1038)
- Quilt generator now avoids warnings about `--isolated-modules` by using ES export syntax [#1038](https://github.com/Shopify/quilt/pull/1038)
- Quilt generated apps no longer start up with exceptions about `app/ui/App.tsx` being uncompilable [#1038](https://github.com/Shopify/quilt/pull/1038)

## [1.7.0] - 2019-09-23

### Fixed

- The Node server calling Rails controllers no longer blocks first page load [#1020](https://github.com/Shopify/quilt/pull/1020)
- The Node server calling Rails controllers no longer blocks page loads after changing an `.rb` file [#1020](https://github.com/Shopify/quilt/pull/1020)

## [1.6.0] - 2019-09-18

### Added

- Custom CSRF strategy to allow server-side requests containing an `X-Shopify-Server-Side-Rendered: 1` header [#1004](https://github.com/Shopify/quilt/pull/1004)

## [1.5.0] - 2019-09-04

### Added

- Now fails fast with an improved error message suggesting proper testing practices when used in a test, rather than giving a confusing error aimed at development flows [#944](https://github.com/Shopify/quilt/pull/944)

## [1.4.1] - 2019-08-22

### Fixed

- No longer breaks when used with `ShopifySecurityBase` [#896](https://github.com/Shopify/quilt/pull/896)

## [1.4.0] - 2019-08-21

### Added

- Always include csrf token for quilt rails requests [#887](https://github.com/Shopify/quilt/pull/887)

## [1.3.3] - 2019-08-20

### Fixed

- Raise a more meaningful error message when React server is ready/configured properly [#870](https://github.com/Shopify/quilt/pull/870)

## [1.3.2] - 2019-08-20

- Fix rails index route typo

## [1.3.1] - 2019-08-20

- Converted `quilt_rails` to an Engine ([840](https://github.com/Shopify/quilt/pull/840))
- Added generators for `quilt:install` and `sewing-kit:install` easier installation ([840](https://github.com/Shopify/quilt/pull/840))

## [1.2.0] - 2019-08-16

### Changed

- Configuration for the address of the react server now defaults to `ENV['REACT_SERVER_IP']`:`ENV['REACT_SERVER_PORT']` if they are set.

## [1.1.0] - 2019-08-15

### Added

- Added logging for the outgoing request and response status [#853](https://github.com/Shopify/quilt/pull/853)

## [1.0.0] - 2019-08-07

### Added

- Created `quilt_rails` package<|MERGE_RESOLUTION|>--- conflicted
+++ resolved
@@ -7,13 +7,11 @@
 
 ## Unreleased
 
-<<<<<<< HEAD
 ## Added
 
 - The `Quilt::ReactRenderable` method `render_react` now accepts a header argument that gets passed through the reverse proxy
-=======
+
 ## [1.9.2] - 2019-12-10
->>>>>>> eee721de
 
 ## Changed
 
